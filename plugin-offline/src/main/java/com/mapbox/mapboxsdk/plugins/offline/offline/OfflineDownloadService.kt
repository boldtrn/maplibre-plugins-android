--- conflicted
+++ resolved
@@ -326,31 +326,22 @@
         removeOfflineRegion(offlineDownload.uuid.toInt())
     }
 
-    private var lastKnownDownloadPercentages: LongSparseArray<Int> = LongSparseArray()
     fun progressDownload(offlineDownload: OfflineDownloadOptions, status: OfflineRegionStatus) {
         val percentage =
             (if (status.requiredResourceCount >= 0) (100.0 * status.completedResourceCount / status.requiredResourceCount) else 0.0).toInt()
-<<<<<<< HEAD
+
         // Careful, DownloadManager alerts download progress extremely rapidly
         // Android Notification Manager will punish us if we notify too often, so we do several safety check
         val uuid = offlineDownload.uuid
-        if (percentage % 5 == 0 &&
-            requestedRegions[uuid] != null &&
-            lastKnownDownloadPercentages.get(uuid) != percentage
+        if (
+            percentage > (offlineDownload.progress + 1) &&
+            percentage % 2 == 0 &&
+            requestedRegions[uuid] != null 
         ) {
-            lastKnownDownloadPercentages.put(uuid, percentage)
             offlineDownload.progress = percentage
             Timber.v("Notifying progress change to percentage: %s", percentage)
-            // TODO Progress updates currently make the UI flicker, find out if this is the cause
-=======
-        if (status.completedResourceCount > 0 && percentage <= (offlineDownload.progress + 1)) {
-            // Don't update the notification if there was no or only minimal progress change
-            return;
-        }
-        offlineDownload.progress = percentage
-        if (percentage % 2 == 0 && regionLongSparseArray[offlineDownload.uuid] != null) {
+            offlineDownload.progress = percentage
             // TODO Progess updates currently make the UI flicker, find out if this is the cause
->>>>>>> c6676e33
             OfflineDownloadStateReceiver.dispatchProgressChanged(this, offlineDownload, percentage)
             notificationBuilder?.let {
                 it.setProgress(100, percentage, false)
